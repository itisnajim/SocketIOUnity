# SocketIOUnity

## Description
A Wrapper for [socket.io-client-csharp](https://github.com/doghappy/socket.io-client-csharp) to work with Unity,
Supports socket.io server v2/v3/v4, and has implemented http polling and websocket. 

## Give a Star! ⭐
Feel free to request an issue on github if you find bugs or request a new feature. 
If you find this useful, please give it a star to show your support for this project.

## Supported Platforms
💻 PC/Mac, 🍎 iOS, 🤖 Android

Other platforms (including the Editor) have not been tested and/or may not work!

## Example
![Example](https://github.com/itisnajim/SocketIOUnity/blob/main/Samples~/example.gif?raw=true)

## Installation
Copy this url: 
<<<<<<< HEAD
```https://github.com/alex-suspicious/SocketIOUnityCallbacks```
then in unity open Window -> Package Manager -> and click (+) add package from git URL... and past it there.
=======
```https://github.com/itisnajim/SocketIOUnity.git```
then in Unity open Window -> Package Manager -> and click (+) add package from git URL... and paste it there.
>>>>>>> 47d10f61

## Usage
Check the 'Samples~' folder and [socket.io-client-csharp](https://github.com/doghappy/socket.io-client-csharp) repo for more usage info.

### Initiation: 
You may want to put the script on the Camera Object or using ```DontDestroyOnLoad``` to keep the socket alive between scenes!
```csharp
var uri = new Uri("https://www.example.com");
socket = new SocketIOUnity(uri, new SocketIOOptions
{
    Query = new Dictionary<string, string>
        {
            {"token", "UNITY" }
        }
    ,
    Transport = SocketIOClient.Transport.TransportProtocol.WebSocket
});
```

### JsonSerializer:
The library uses System.Text.Json to serialize and deserialize json by default, may [won't work in the current il2cpp](https://forum.unity.com/threads/please-add-system-text-json-support.1000369/).
You can use Newtonsoft Json.Net instead:
```csharp
socket.JsonSerializer = new NewtonsoftJsonSerializer();
```

### Emiting: 
```csharp
socket.Emit("eventName");
socket.Emit("eventName", "Hello World");
socket.Emit("eventName", someObject);

socket.Emit("eventName",(response)=>{
    string text = response.GetValue<string>();
    print(text);
}, someObject);

socket.EmitStringAsJSON("eventName", "{\"foo\": \"bar\"}");
await client.EmitAsync("hi", "socket.io"); // Here you should make the method async
```

### Receiving: 
```csharp
socket.On("eventName", (response) =>
{
    /* Do Something with data! */
    var obj = response.GetValue<SomeClass>();
    ...
});
```
if you want to play with unity game objects (eg: rotating an object) or saving data using PlayerPrefs system use this instead:
```csharp
// Set (unityThreadScope) the thread scope function where the code should run.
// Options are: .Update, .LateUpdate or .FixedUpdate, default: UnityThreadScope.Update
socket.unityThreadScope = UnityThreadScope.Update; 
// "spin" is an example of an event name.
socket.OnUnityThread("spin", (response) =>
{
    objectToSpin.transform.Rotate(0, 45, 0);
});
```
or: 
```csharp
socket.On("spin", (response) =>
{
    UnityThread.executeInUpdate(() => {
        objectToSpin.transform.Rotate(0, 45, 0);
    });
    /* 
    or  
    UnityThread.executeInLateUpdate(() => { ... });
    or 
    UnityThread.executeInFixedUpdate(() => { ... });
    */
});
```

### Connecting/Disconnecting: 
```csharp
socket.Connect();
await socket.ConnectAsync();

socket.Disconnect();
await socket.DisconnectAsync();
```

## Server Example
```javascript
const port = 11100;
const io = require('socket.io')();
io.use((socket, next) => {
    if (socket.handshake.query.token === "UNITY") {
        next();
    } else {
        next(new Error("Authentication error"));
    }
});

io.on('connection', socket => {
  socket.emit('connection', {date: new Date().getTime(), data: "Hello Unity"})

  socket.on('hello', (data) => {
    socket.emit('hello', {date: new Date().getTime(), data: data});
  });

  socket.on('spin', (data) => {
    socket.emit('spin', {date: new Date().getTime()});
  });

  socket.on('class', (data) => {
    socket.emit('class', {date: new Date().getTime(), data: data});
  });
});

io.listen(port);
console.log('listening on *:' + port);
```

## Acknowledgement
[socket.io-client-csharp](https://github.com/doghappy/socket.io-client-csharp)

[Socket.IO](https://github.com/socketio/socket.io)

[System.Text.Json](https://docs.microsoft.com/en-us/dotnet/api/system.text.json)

[Newtonsoft Json.NET](https://www.newtonsoft.com/json/help/html/Introduction.htm)

[Unity Documentation](https://docs.unity.com)


## Author

itisnajim, itisnajim@gmail.com

## License

SocketIOUnity is available under the MIT license. See the LICENSE file for more info.<|MERGE_RESOLUTION|>--- conflicted
+++ resolved
@@ -18,13 +18,10 @@
 
 ## Installation
 Copy this url: 
-<<<<<<< HEAD
-```https://github.com/alex-suspicious/SocketIOUnityCallbacks```
-then in unity open Window -> Package Manager -> and click (+) add package from git URL... and past it there.
-=======
+
 ```https://github.com/itisnajim/SocketIOUnity.git```
 then in Unity open Window -> Package Manager -> and click (+) add package from git URL... and paste it there.
->>>>>>> 47d10f61
+
 
 ## Usage
 Check the 'Samples~' folder and [socket.io-client-csharp](https://github.com/doghappy/socket.io-client-csharp) repo for more usage info.
